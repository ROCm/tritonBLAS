--- conflicted
+++ resolved
@@ -47,11 +47,7 @@
     inputs = generate_matmul_inputs(m, n, k, in_dtype, out_dtype, transA, transB, init_type)
 
     # Run TritonBLAS matmul
-<<<<<<< HEAD
-    tritonblas.matmul(A, B, C, bias=None, enable_streamk=enable_streamk)
-=======
     tritonblas.matmul(inputs.A, inputs.B, inputs.C, enable_streamk=enable_streamk)
->>>>>>> eeec7bec
 
     # Check correctness
     torch_c = torch.matmul(inputs.A, inputs.B)
