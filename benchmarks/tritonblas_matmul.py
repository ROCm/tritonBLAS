--- conflicted
+++ resolved
@@ -18,11 +18,7 @@
 from tritonblas.utils import MatmulInputs, generate_matmul_inputs, str_to_dtype, _is_float8_like  # type: ignore
 
 
-<<<<<<< HEAD
-def test_matmul(m, n, k, in_dtype, out_dtype, transA, transB, enable_streamk, use_bias=False):
-=======
 def test_matmul(m, n, k, in_dtype, out_dtype, transA, transB, enable_streamk, init_type="randn"):
->>>>>>> eeec7bec
     """Test matmul with proper input generation - handles both quantized and non-quantized dtypes"""
 
     inputs = generate_matmul_inputs(m, n, k, in_dtype, out_dtype, transA, transB, init_type)
@@ -101,11 +97,7 @@
     output_csv=None,
     write_csv_freq=100,
     enable_streamk=False,
-<<<<<<< HEAD
-    use_bias=False,
-=======
     check_correctness=False,
->>>>>>> eeec7bec
 ):
     with open(input_yaml, "r") as f:
         dataset = yaml.safe_load(f)
@@ -131,86 +123,15 @@
     for m, n, k, in_dtype, out_dtype, transA, transB in (
         tqdm(dataset_tuples) if not print_verbose else dataset_tuples
     ):
-<<<<<<< HEAD
-        # Generate inputs using aiter's approach for quantized dtypes
-        if _is_quantized_dtype(in_dtype):
-            # Generate base tensors in float32 first
-            if transA == "T":
-                A = matmul_input_gen((m, k), torch.float32, init_type, quantize=None)
-                A, _ = _is_quantized(A)  # Extract tensor if wrapped
-            else:
-                A = matmul_input_gen((k, m), torch.float32, init_type, quantize=None)
-                A, _ = _is_quantized(A)
-                A = A.T
-
-            if transB == "T":
-                B = matmul_input_gen((k, n), torch.float32, init_type, quantize=None)
-                B, _ = _is_quantized(B)
-            else:
-                B = matmul_input_gen((n, k), torch.float32, init_type, quantize=None)
-                B, _ = _is_quantized(B)
-                B = B.T
-
-            # Now A is (M, K) and B is (K, N) after transposes
-            # Quantize using aiter's method
-            dtype_max_val = torch.finfo(in_dtype).max if in_dtype.is_floating_point else 127.0
-
-            # x_scale: per-row quantization for A → (M, 1)
-            max_A = A.abs().float().amax(dim=1, keepdim=True)
-            scaleA = max_A / dtype_max_val
-            A = (A / scaleA).to(in_dtype)
-
-            # w_scale: per-column quantization for B (along dim=1) → (1, N)
-            # B is (K, N), we want one scale per output channel (N dimension)
-            max_B = B.abs().float().amax(dim=0, keepdim=True)  # (1, N)
-            scaleB = max_B / dtype_max_val
-            B = (B / scaleB).to(in_dtype)
-        else:
-            # Non-quantized dtypes
-            if transA == "T":
-                A_size = (m, k)
-            else:
-                A_size = (k, m)
-
-            if transB == "T":
-                B_size = (k, n)
-            else:
-                B_size = (n, k)
-
-            A_init = matmul_input_gen(A_size, in_dtype, init_type, quantize=None)
-            B_init = matmul_input_gen(B_size, in_dtype, init_type, quantize=None)
-            A, scaleA = _is_quantized(A_init)
-            B, scaleB = _is_quantized(B_init)
-
-            # Apply transpose if needed
-            if transA == "N":
-                A = A.T
-            if transB == "N":
-                B = B.T
-
-        C = torch.zeros((m, n), device="cuda", dtype=out_dtype)
-        
-        # Generate bias if requested
-        bias = torch.randn((m,), device="cuda", dtype=out_dtype) if use_bias else None
-=======
         inputs = generate_matmul_inputs(
             m, n, k, in_dtype, out_dtype, transA, transB, init_type
         )
->>>>>>> eeec7bec
 
         # Compute performance metrics
         flops = lambda: 2 * m * n * k * 1e-12
         gflops = lambda ms: 2 * m * n * k * 1e-9 / (ms * 1e-3)
-        # Include scale tensors and bias in byte count
+        # Include scale tensors in byte count
         bytes_fn = lambda: (
-<<<<<<< HEAD
-            A.numel() * A.element_size()
-            + B.numel() * B.element_size()
-            + C.numel() * C.element_size()
-            + (0 if scaleA is None else scaleA.numel() * scaleA.element_size())
-            + (0 if scaleB is None else scaleB.numel() * scaleB.element_size())
-            + (0 if bias is None else bias.numel() * bias.element_size())
-=======
             inputs.A.numel() * inputs.A.element_size()
             + inputs.B.numel() * inputs.B.element_size()
             + inputs.C.numel() * inputs.C.element_size()
@@ -224,7 +145,6 @@
                 if inputs.scaleB is None
                 else inputs.scaleB.numel() * inputs.scaleB.element_size()
             )
->>>>>>> eeec7bec
         )
 
         # Build a tritonBLAS selector config and launch matmul
@@ -234,21 +154,6 @@
         config = selector.get_config()
 
         # Use appropriate API based on quantization
-<<<<<<< HEAD
-        if _is_quantized_dtype(in_dtype) and scaleA is not None and scaleB is not None:
-            # Handle scale shapes for quantized path
-            scaleA_expanded = scaleA.squeeze(-1) if scaleA is not None else None
-            if scaleB is not None:
-                if scaleB.shape[1] == 1:  # (N, 1) case
-                    scaleB_expanded = scaleB.squeeze(-1)
-                else:  # (1, N) case
-                    scaleB_expanded = scaleB.squeeze(0)
-            else:
-                scaleB_expanded = None
-            matmul = lambda: tritonblas.matmul_a8w8_lt(A, B, scaleA_expanded, scaleB_expanded, C, selector, bias=bias, enable_streamk=enable_streamk)
-        else:
-            matmul = lambda: tritonblas.matmul(A, B, C, bias=bias, enable_streamk=enable_streamk)
-=======
         if inputs.is_quantized:
             matmul = lambda: tritonblas.matmul_a8w8_lt(
                 inputs.A, inputs.B, inputs.scaleA, inputs.scaleB, inputs.C, selector, enable_streamk
@@ -257,7 +162,6 @@
             matmul = lambda: tritonblas.matmul(
                 inputs.A, inputs.B, inputs.C, enable_streamk=enable_streamk
             )
->>>>>>> eeec7bec
 
         ms = triton.testing.do_bench(matmul, warmup=20, rep=20)
         perf = gflops(ms)
@@ -389,11 +293,6 @@
         action="store_true",
         help="Enable Stream-K mode for matrix multiplication (default: False for persistent mode).",
     )
-    parser.add_argument(
-        "--use-bias",
-        action="store_true",
-        help="Enable bias addition in matrix multiplication (default: False).",
-    )
     args = parser.parse_args()
 
     benchmark_results = bench_matmul(
@@ -404,11 +303,7 @@
         write_csv_freq=args.csv_write_freq,
         print_verbose=args.print_verbose,
         enable_streamk=args.enable_streamk,
-<<<<<<< HEAD
-        use_bias=args.use_bias,
-=======
         check_correctness=args.checkcorrectness,
->>>>>>> eeec7bec
     )
 
     if args.output_csv:
