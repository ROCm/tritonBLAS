import torch
import triton
import random
import functools
import time
<<<<<<< HEAD
from .internal.persistent_matmul import persistent_matmul
from .internal.streamk_matmul import streamk_matmul
from .internal.fp4_matmul import fp4_matmul
=======
from .kernels import persistent_matmul, streamk_matmul
>>>>>>> cc474364
from .origami import MatmulHeuristicResult
from typing import Dict, Tuple, Optional

_tensor_cache = {}
current_device_index = torch.cuda.current_device()
current_device = torch.cuda.get_device_properties(current_device_index)
MAX_SMS = current_device.multi_processor_count
# TODO: 256x256 for fp16/bf16, need adjust for fp8/fp4
MAX_BLOCK_SIZE = 65536

# Global pre-allocated buffers
_global_locks = torch.empty(MAX_SMS, device="cuda", dtype=torch.uint8)
_global_P = torch.empty(MAX_SMS, MAX_BLOCK_SIZE, device="cuda", dtype=torch.float32)


# Function will behave like an LRU-Cache of heuristic results
# Saves several microseconds for previously seen problems by not rerunning the heuristic unnecessarily
@functools.lru_cache(maxsize=1024)
def _make_matmul_selector(
    M: int,
    N: int,
    K: int,
    a_dtype: torch.dtype,
    b_dtype: torch.dtype,
    c_dtype: torch.dtype,
    mx_block_size = 0
):
    # Run Heuristic Results (Only if key has not been seen before)
    return MatmulHeuristicResult(M, N, K, a_dtype, b_dtype, c_dtype, mx_block_size=mx_block_size)


def persistent_matmul_lt(
    a: torch.Tensor,
    b: torch.Tensor,
    c: torch.Tensor,
    selector,
    a_scale: Optional[torch.Tensor] = None,
    b_scale: Optional[torch.Tensor] = None,
    quantized: bool = False,
):
    assert a.shape[1] == b.shape[0], "Incompatible Dimensions"
    M, K = a.shape
    _, N = b.shape

    BLK_M, BLK_N, BLK_K, gsize_m = selector.get_config()


    total_blocks_M = triton.cdiv(M, BLK_M)
    total_blocks_N = triton.cdiv(N, BLK_N)
    total_tiles = total_blocks_M * total_blocks_N
    total_programs = total_tiles
    even_k = K % BLK_K == 0

    # TODO: Separate these configs.
    # basica configs for most of compute bound sizes
    # TODO: set these values analytically?
    num_stages = 2
    num_warps = 8
    waves_per_eu = 0
    mfmaInstrSize = 16
    kpack = 1
    #for skinny size like 4, 5120, 2880, use CACHE_MODIFIER=".cg"
    CACHE_MODIFIER_A = None
    CACHE_MODIFIER_B = None

    # Run in Data-parallel mode.
    grids = total_tiles

    # Set chunk size to same area as L2 tiles.
    num_xcds = 8
    chunk_size = gsize_m * gsize_m
    chunk_size = min(chunk_size, total_programs // num_xcds)

    # TODO: Support other matmul algs.
    kk = persistent_matmul[(grids,)](
        a,
        b,
        c,
        a_scale if quantized else None,  # A_scale_ptr
        b_scale if quantized else None,  # B_scale_ptr
        None,  # TODO: Enable bias.
        M,
        N,
        K,
        a.stride(0),
        b.stride(1),
        c.stride(0),
        c.stride(1),
        0,  # TODO: Enable bias stride.
        stride_ak=a.stride(1),
        stride_bk=b.stride(0),
        BLOCK_SIZE_M=BLK_M,
        BLOCK_SIZE_N=BLK_N,
        BLOCK_SIZE_K=BLK_K,
        GROUP_SIZE_M=gsize_m,
        NUM_SMS=total_programs,
        NUM_XCDS=num_xcds,
        CHUNK_SIZE=chunk_size,
        BIAS=False,
        EVEN_K=even_k,
        CACHE_MODIFIER_A=CACHE_MODIFIER_A,
        CACHE_MODIFIER_B=CACHE_MODIFIER_B,
        QUANTIZED=quantized,
        num_stages=num_stages,
        num_warps=num_warps,
        waves_per_eu=waves_per_eu,
        matrix_instr_nonkdim=mfmaInstrSize,
        kpack=kpack,
    )

    return c

def streamk_matmul_lt(
    a: torch.Tensor, 
    b: torch.Tensor, 
    c: torch.Tensor, 
    selector, 
    sk_grid: Optional[int] = None,
    a_scale: Optional[torch.Tensor] = None,
    b_scale: Optional[torch.Tensor] = None,
    quantized: bool = False,
):
    assert a.shape[1] == b.shape[0], "Incompatible Dimensions"
    M, K = a.shape
    _, N = b.shape

    BLK_M, BLK_N, BLK_K, gsize_m = selector.get_config()

    total_blocks_M = triton.cdiv(M, BLK_M)
    total_blocks_N = triton.cdiv(N, BLK_N)
    total_tiles = total_blocks_M * total_blocks_N
    even_k = K % BLK_K == 0

    ##
    # Grid Size
    ##
    total_programs_streamk = selector.get_grid()

    if total_programs_streamk > 0:  # Stream-K
        total_tiles_streamk = total_tiles % total_programs_streamk
    else:  # all tiles are computed using classical blocking
        total_tiles_streamk = 0

    num_stages = 2
    num_warps = 8
    waves_per_eu = 0
    mfmaInstrSize = 16
    kpack = 1
    #for skinny size like 4, 5120, 2880, use CACHE_MODIFIER=".cg"
    CACHE_MODIFIER_A = None
    CACHE_MODIFIER_B = None

    if sk_grid is not None:
        total_programs_streamk = sk_grid

    grids = total_programs_streamk
    block_size = BLK_M * BLK_N

    # Use global buffers with optimized zeroing
    if grids <= MAX_SMS and block_size <= MAX_BLOCK_SIZE:
        locks = _global_locks[:grids]
        P = _global_P[:grids, :block_size]
    else:
        locks = torch.empty(grids, device="cuda", dtype=torch.uint8)
        P = torch.empty(grids, block_size, device="cuda", dtype=torch.float32)

    # Set chunk size to same area as L2 tiles.
    num_xcds = 8
    chunk_size = gsize_m * gsize_m
    chunk_size = min(chunk_size, grids // num_xcds) 

    kk = streamk_matmul[(grids,)](
        a,
        b,
        c,
        a_scale if quantized else None,  # A_scale_ptr
        b_scale if quantized else None,  # B_scale_ptr
        None,  # TODO: Enable bias.
        P,
        locks,
        M,
        N,
        K,
        a.stride(0),
        b.stride(1),
        c.stride(0),
        c.stride(1),
        0,  # TODO: Enable bias stride.
        stride_ak=a.stride(1),
        stride_bk=b.stride(0),
        BLOCK_SIZE_M=BLK_M,
        BLOCK_SIZE_N=BLK_N,
        BLOCK_SIZE_K=BLK_K,
        GROUP_SIZE_M=gsize_m,
        NUM_SMS=grids,
        NUM_XCDS=num_xcds,
        CHUNK_SIZE=chunk_size,
        STREAMK_TILES=total_tiles_streamk,
        BIAS=False,
        EVEN_K=even_k,
        CACHE_MODIFIER_A=CACHE_MODIFIER_A,
        CACHE_MODIFIER_B=CACHE_MODIFIER_B,
        QUANTIZED=quantized,
        num_stages=num_stages,
        num_warps=num_warps,
        waves_per_eu=waves_per_eu,
        matrix_instr_nonkdim=mfmaInstrSize,
        kpack=kpack,
    )

    return c

def matmul_lt(
    a: torch.Tensor, b: torch.Tensor, c: torch.Tensor, selector, enable_streamk=False
):
    assert a.shape[1] == b.shape[0], "Incompatible Dimensions"

    if enable_streamk:
        return streamk_matmul_lt(a, b, c, selector)
    else:
        return persistent_matmul_lt(a, b, c, selector)

def matmul_a8w8_lt(
    a: torch.Tensor, b: torch.Tensor, a_scale: torch.Tensor, b_scale: torch.Tensor, c: torch.Tensor, selector, enable_streamk=False
):
    assert a.shape[1] == b.shape[0], "Incompatible Dimensions"

    if enable_streamk:
        return streamk_matmul_lt(a, b, c, selector, a_scale=a_scale, b_scale=b_scale, quantized=True)
    else:
        return persistent_matmul_lt(a, b, c, selector, a_scale=a_scale, b_scale=b_scale, quantized=True)

def matmul(
    a: torch.Tensor,
    b: torch.Tensor,
    c: torch.Tensor,
    enable_streamk=False,
    sk_grid=None,
):
    assert a.shape[1] == b.shape[0], "Incompatible Dimensions"
    M, K = a.shape
    _, N = b.shape

    selector = _make_matmul_selector(M, N, K, a.dtype, b.dtype, c.dtype)
    if enable_streamk:
        return streamk_matmul_lt(a, b, c, selector, sk_grid=sk_grid)
    else:
        return persistent_matmul_lt(a, b, c, selector)

def matmul_a8w8(
    a: torch.Tensor,
    b: torch.Tensor,
    a_scale: torch.Tensor,
    b_scale: torch.Tensor,
    c: torch.Tensor,
    enable_streamk=False,
    sk_grid=None,
):
    assert a.shape[1] == b.shape[0], "Incompatible Dimensions"
    M, K = a.shape
    _, N = b.shape

    selector = _make_matmul_selector(M, N, K, a.dtype, b.dtype, c.dtype)
    if enable_streamk:
        return streamk_matmul_lt(a, b, c, selector, sk_grid=sk_grid, a_scale=a_scale, b_scale=b_scale, quantized=True)
    else:
        return persistent_matmul_lt(a, b, c, selector, a_scale=a_scale, b_scale=b_scale, quantized=True)

def matmul_fp4(
    a: torch.Tensor,
    b: torch.Tensor,
    c: torch.Tensor,
    a_scales: torch.Tensor,
    b_scales: torch.Tensor,
    block_m: int = None, #Overrides Origami value
    block_n: int = None, #Overrides Origami value
    block_k: int = None, #Overrides Origami value
    group_size_m: int = 8, #Overrides Origami value
    num_warps: int = 8,
    num_stages: int = 2,
):
    """
    FP4 matrix multiplication: C = A @ B
    
    Args:
        a: Input matrix A in FP4 format (M, K//2), packed 2 elements per uint8
        b: Input matrix B in FP4 format (N, K//2), packed 2 elements per uint8
        c: Output matrix C (M, N) in bfloat16 or float16
        a_scales: Scales for A in e8m0 format (M, K // 32)
        b_scales: Scales for B in e8m0 format (N, K // 32)
        block_m: Block size for M dimension
        block_n: Block size for N dimension
        block_k: Block size for K dimension (must be multiple of 64 for FP4)
        group_size_m: Group size for M dimension tiling
        num_warps: Number of warps per thread block (default: 8)
        num_stages: Number of pipeline stages (default: 2)
    
    Returns:
        Output matrix C
    """


    M, K = a.shape
    _, N = b.shape
    
    if(block_m == None):
        selector = _make_matmul_selector(M, N, K, "f4", "f4", c.dtype,mx_block_size=32)
        block_m, block_n, block_k, gsize_m = selector.get_config()
        #print(f"Selected {block_m}x{block_n}x{block_k}")
    # Get actual dimensions (accounting for packing)
    M = a.shape[0]
    K = a.shape[1] * 2  # Unpacked K dimension
    N = b.shape[0]  # B has shape (N, K//2)
    
    # Verify dimensions are compatible
    assert b.shape[1] * 2 == K, f"Incompatible Dimensions: A has K={K}, B has K={b.shape[1] * 2}"
    
    # Transpose B to match kernel expectations (kernel expects B as K x N)
    b = b.T
    
    # Ensure block_k is appropriate for FP4 (must be multiple of 64)
    assert block_k % 64 == 0, "BLOCK_K must be multiple of 64 for FP4"
    
    total_blocks_M = triton.cdiv(M, block_m)
    total_blocks_N = triton.cdiv(N, block_n)
    total_tiles = total_blocks_M * total_blocks_N
    
    # Set chunk size to same area as L2 tiles
    num_xcds = 8
    chunk_size = group_size_m * group_size_m
    chunk_size = min(chunk_size, max(1, total_tiles // num_xcds))
    
    grid = (total_tiles,)
    
    fp4_matmul[grid](
        a,
        b,
        c,
        a_scales,
        b_scales,
        M,
        N,
        K,
        a.stride(0),
        a.stride(1),
        b.stride(0),
        b.stride(1),
        c.stride(0),
        c.stride(1),
        a_scales.stride(0),
        a_scales.stride(1),
        b_scales.stride(0),
        b_scales.stride(1),
        BLOCK_SIZE_M=block_m,
        BLOCK_SIZE_N=block_n,
        BLOCK_SIZE_K=block_k,
        GROUP_SIZE_M=group_size_m,
        NUM_SMS=total_tiles,
        NUM_XCDS=num_xcds,
        CHUNK_SIZE=chunk_size,
        num_stages=num_stages,
        num_warps=num_warps,
    )
    
    return c<|MERGE_RESOLUTION|>--- conflicted
+++ resolved
@@ -3,13 +3,8 @@
 import random
 import functools
 import time
-<<<<<<< HEAD
-from .internal.persistent_matmul import persistent_matmul
-from .internal.streamk_matmul import streamk_matmul
-from .internal.fp4_matmul import fp4_matmul
-=======
 from .kernels import persistent_matmul, streamk_matmul
->>>>>>> cc474364
+from .kernels.fp4_matmul import fp4_matmul
 from .origami import MatmulHeuristicResult
 from typing import Dict, Tuple, Optional
 
