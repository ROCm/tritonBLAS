--- conflicted
+++ resolved
@@ -42,27 +42,14 @@
         self.block_mn_range = [16, 32, 64, 128, 256]
         self.block_k_range = [16, 32, 64, 128, 256, 512]
 
-<<<<<<< HEAD
+        # Helper function to get bits for both float, int, and MX dtypes
         mx_types = ["f4"]
         
-        if(a_dtype not in mx_types):
-            self.element_size_A = torch.finfo(a_dtype).bits
-        else:
-            self.element_size_A = origami.datatype_to_bits(origami.string_to_datatype(a_dtype))
-            
-        if(b_dtype not in mx_types):
-            self.element_size_B = torch.finfo(b_dtype).bits
-        else:
-            self.element_size_B = origami.datatype_to_bits(origami.string_to_datatype(a_dtype))
-        
-        self.element_size_out = torch.finfo(c_dtype).bits
-        if(a_dtype not in mx_types):
-            self.mi_dtype = dtype_to_str.get(c_dtype)
-        else:
-            self.mi_dtype = a_dtype
-=======
-        # Helper function to get bits for both float and int dtypes
         def get_dtype_bits(dtype):
+            # Handle MX types (string-based)
+            if dtype in mx_types:
+                return origami.datatype_to_bits(origami.string_to_datatype(dtype))
+            # Handle torch dtypes
             try:
                 return torch.finfo(dtype).bits
             except TypeError:
@@ -71,8 +58,12 @@
         self.element_size_A = get_dtype_bits(a_dtype)
         self.element_size_B = get_dtype_bits(b_dtype)
         self.element_size_out = get_dtype_bits(c_dtype)
-        self.mi_dtype = dtype_to_str.get(c_dtype)
->>>>>>> e9814dd6
+        
+        # Set MI dtype - use string for MX types, otherwise lookup from dict
+        if a_dtype in mx_types:
+            self.mi_dtype = a_dtype
+        else:
+            self.mi_dtype = dtype_to_str.get(c_dtype)
 
         # Infer Matrix Instruction Dimensions from datatypes
         self.MI_dim = self._infer_matrix_instruction_dimensions(
